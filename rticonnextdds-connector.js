/******************************************************************************
* (c) 2005-2019 Copyright, Real-Time Innovations.  All rights reserved.       *
* No duplications, whole or partial, manual or electronic, may be made        *
* without express written permission.  Any such copies, or revisions thereof, *
* must display this notice unaltered.                                         *
* This code contains trade secrets of Real-Time Innovations, Inc.             *
******************************************************************************/

const os = require('os')
const ref = require('ref')
const ffi = require('ffi')
const path = require('path')
const StructType = require('ref-struct')
const EventEmitter = require('events').EventEmitter

/**
 * The Node.js representation of the RTI_Connector_Options structure within
 * the core.
 *
 * We define it here using the module ref-struct (require above). This allows 
 * us to pass it by value into the Core when creating a :class:`Connector` object.
 *
 * @private
 */
var _ConnectorOptions = StructType({
  enable_on_data_event: ref.types.int,
  one_based_sequence_indexing: ref.types.int
})

class _ConnectorBinding {
  constructor () {
    let libArch = ''
    let libName = ''

    // Obtain the name of the library that contains the Connector binding
    if (os.arch() === 'x64') {
      switch (os.platform()) {
        case 'darwin':
          libArch = 'x64Darwin16clang8.0'
          libName = 'librtiddsconnector.dylib'
          break
        case 'linux':
          libArch = 'x64Linux2.6gcc4.4.5'
          libName = 'librtiddsconnector.so'
          break
        // Windows returns win32 even on 64-bit platforms
        case 'win32':
          libArch = 'x64Win64VS2013'
          libName = 'rtiddsconnector.dll'
          break
        default:
          throw new Error(os.platform() + ' not yet supported')
      }
    } else if (os.arch() === 'ia32') {
      switch (os.platform()) {
        case 'linux':
          libArch = 'i86Linux3.xgcc4.6.3'
          libName = 'librtiddsconnector.so'
          break
        case 'win32':
          libArch = 'i86Win32VS2010'
          libName = 'rtiddsconnector.dll'
          break
        default:
          throw new Error(os.platform() + ' not yet supported')
      }
    } else if (os.arch() === 'arm') {
      switch (os.platform()) {
        case 'linux':
          libArch = 'armv6vfphLinux3.xgcc4.7.2'
          libName = 'librtiddsconnector.so'
          break
        default:
          throw new Error(os.platform() + ' not yet supported')
      }
    }

    this.library = path.join(__dirname, '/rticonnextdds-connector/lib/', libArch, '/', libName)
    // Obtain FFI'd methods for all of the APIs which we require from the binding,
    // specifying the argument types and return types. If any of the types are
    // not builtin Node types then we have to use the ref module to represent them.
    this.api = ffi.Library(this.library, {
      RTI_Connector_new: ['pointer', ['string', 'string', ref.refType(_ConnectorOptions)]],
      RTI_Connector_delete: ['void', ['pointer']],
      RTI_Connector_get_datawriter: ['pointer', ['pointer', 'string']],
      RTI_Connector_get_datareader: ['pointer', ['pointer', 'string']],
      RTI_Connector_get_native_sample: ['pointer', ['pointer', 'string', 'int']],
      RTI_Connector_set_number_into_samples: ['int', ['pointer', 'string', 'string', 'double']],
      RTI_Connector_set_boolean_into_samples: ['int', ['pointer', 'string', 'string', 'int']],
      RTI_Connector_set_string_into_samples: ['int', ['pointer', 'string', 'string', 'string']],
      RTI_Connector_clear_member: ['int', ['pointer', 'string', 'string']],
      RTI_Connector_write: ['int', ['pointer', 'string', 'string']],
      RTI_Connector_wait_for_acknowledgments: ['int', ['pointer', 'int']],
      RTI_Connector_read: ['int', ['pointer', 'string']],
      RTI_Connector_take: ['int', ['pointer', 'string']],
      RTI_Connector_wait_for_data: ['int', ['pointer', 'int']],
      RTI_Connector_wait_for_data_on_reader: ['int', ['pointer', 'int']],
      RTI_Connector_wait_for_matched_publication: ['int', ['pointer', 'int', 'pointer']],
      RTI_Connector_wait_for_matched_subscription: ['int', ['pointer', 'int', 'pointer']],
      RTI_Connector_get_matched_subscriptions: ['int', ['pointer', ref.refType('char *')]],
      RTI_Connector_get_matched_publications: ['int', ['pointer', ref.refType('char *')]],
      RTI_Connector_clear: ['int', ['pointer', 'string']],
      RTI_Connector_get_boolean_from_infos: ['int', ['pointer', ref.refType('int'), 'string', 'int', 'string']],
      RTI_Connector_get_json_from_infos: ['int', ['pointer', 'string', 'int', 'string', ref.refType('char *')]],
      RTI_Connector_get_sample_count: ['int', ['pointer', 'string', ref.refType('double')]],
      RTI_Connector_get_number_from_sample: ['int', ['pointer', ref.refType('double'), 'string', 'int', 'string']],
      RTI_Connector_get_boolean_from_sample: ['int', ['pointer', ref.refType('int'), 'string', 'int', 'string']],
      RTI_Connector_get_string_from_sample: ['int', ['pointer', ref.refType('char *'), 'string', 'int', 'string']],
      RTI_Connector_get_any_from_sample: ['int', ['pointer', ref.refType('double'), ref.refType('int'), ref.refType('char *'), ref.refType('int'), 'string', 'int', 'string']],
      RTI_Connector_get_any_from_info: ['int', ['pointer', ref.refType('double'), ref.refType('int'), ref.refType('char *'), ref.refType('int'), 'string', 'int', 'string']],
      RTI_Connector_get_json_sample: ['int', ['pointer', 'string', 'int', ref.refType('char *')]],
      RTI_Connector_get_json_member: ['int', ['pointer', 'string', 'int', 'string', ref.refType('char *')]],
      RTI_Connector_set_json_instance: ['int', ['pointer', 'string', 'string']],
      RTI_Connector_get_last_error_message: ['char *', []],
      RTI_Connector_get_native_instance: ['int', ['pointer', 'string', ref.refType('pointer')]],
      RTI_Connector_free_string: ['void', ['char *']],
      RTI_Connector_set_max_objects_per_thread: ['int', ['int']],
      RTIDDSConnector_getJSONInstance:['char *', ['pointer', 'string']],
      // This API is only used in the unit tests
      RTI_Connector_create_test_scenario: ['int', ['pointer', 'int', 'pointer']]
    })
  }
}

// Create an instance of the connectorBinding class, allowing us to call the FFI'd methods
var connectorBinding = new _ConnectorBinding()

/**
 * Copies a natively allocated string into a Node.js string and frees the
 * native memory.
 *
 * @param {Buffer} cstring - The string returned by the core
 *
 * @private
 */
function _moveCString (cstring) {
  const ret = ref.readCString(cstring)
  connectorBinding.api.RTI_Connector_free_string(cstring)
  return ret
}

/**
 * Obtains the last error message from the *RTI Connext DDS* Core
 * @private
 */
function _getLastDdsErrorMessage () {
  const cStr = connectorBinding.api.RTI_Connector_get_last_error_message()
  if (cStr !== null) {
    return _moveCString(cStr)
  } else {
    return ''
  }
}

/**
 * Node.js representation of DDS_ReturnCode_t enum.
 *
 * We only expose the ones we currently care about.
 * @private
 */
const _ReturnCodes = {
  ok: 0,
  timeout: 10,
  noData: 11
}
// Make _ReturnCodes immutable
Object.freeze(_ReturnCodes)

/**
 * Node.js representation of RTI_Connector_AnyValueKind
 * @private
 */
const _AnyValueKind = {
  connector_none: 0,
  connector_number: 1,
  connector_boolean: 2,
  connector_string: 3
}
// Make this immutable
Object.freeze(_AnyValueKind)

/**
 * A timeout error thrown by operations that can block
 */
class TimeoutError extends Error {
  /**
   * This error is thrown when blocking errors timeout.
   * @private
   */
  constructor (message, extra) {
    super()
    Error.captureStackTrace(this, this.constructor)
    this.name = this.constructor.name
    this.message = message
    this.extra = extra
  }
}

/**
 * An error originating from the *RTI Connext DDS* Core
 */
class DDSError extends Error {
  /**
   * This error is thrown when an error is encountered from within one of the 
   * APIs within the *RTI Connext DDS* Core.
   * @private
   */
  constructor (message, extra) {
    super()
    Error.captureStackTrace(this, this.constructor)
    this.name = this.constructor.name
    this.message = message
    this.extra = extra
  }
}

/**
 * Checks the value returned by the functions in the core for success and 
 * throws the appropriate error on failure.
 *
 * We do not handle DDS_RETCODE_NO_DATA here, since in some operations (those
 * related with optional members), we need to handle it separately.
 *
 * @param {number} retcode - The retcode to check
 * @private
 */
function _checkRetcode (retcode) {
  if (retcode !== _ReturnCodes.ok && retcode !== _ReturnCodes.noData) {
    if (retcode === _ReturnCodes.timeout) {
      throw new TimeoutError('Timeout error')
    } else {
      throw new DDSError('DDS Error: ' + _getLastDdsErrorMessage())
    }
  }
}

/**
 * Checks if a value is a string type
 * @param {string} value - The value to check the type of
 * @private
 */
function _isString (value) {
  return typeof value === 'string' || value instanceof String
}

/**
 * Checks if a value is a valid index
 * @param {number} value - The value to check the type of
 * @private
 */
function _isValidIndex (value) {
  return _isNumber(value) && Number.isInteger(value) && value >= 0
}

/**
 * Checks if a value is a valid number (not NaN or Infinity)
 * @param {number} value - The value to check the type of
 */
function _isNumber (value) {
  return typeof value === 'number' && isFinite(value)
}

/**
 * Function used to get any value from either the samples or infos (depending
 * on the supplied getter). The type of the fieldName need not be specified.
 *
 * @param {function} getter - The function to use to get the value
 * @param {Connector} connector - The Connector
 * @param {string} inputName - The name of the input to access
 * @param {number} index - The index in the samples / infos array
 * @param {string} fieldName - The name of the fields to obtain
 *
 * @private
 */
function _getAnyValue (getter, connector, inputName, index, fieldName) {
  const numberVal = ref.alloc('double')
  const boolVal = ref.alloc('int')
  const stringVal = ref.alloc('char *')
  let selection = ref.alloc('int')
  const retcode = getter(
    connector,
    numberVal,
    boolVal,
    stringVal,
    selection,
    inputName,
    index + 1,
    fieldName)
  _checkRetcode(retcode)
  if (retcode === _ReturnCodes.noData) {
    return null
  }
  selection = selection.deref()
  if (selection === _AnyValueKind.connector_number) {
    return numberVal.deref()
  } else if (selection === _AnyValueKind.connector_boolean) {
    return !!boolVal.deref()
  } else if (selection === _AnyValueKind.connector_string) {
    const nodeStr = _moveCString(stringVal.deref())
    // Try to convert the returned string to a JSON object. We can now return
    // one of two things:
    // - An actual string (if the JSON.parse call fails)
    // - A JSON object (if the JSON.parse call succeeds)
    try {
      return JSON.parse(nodeStr)
    } catch (err) {
      return nodeStr
    }
  } else {
    // This shouldn't happen
    throw new Error('Unexpected type returned by ' + getter.name)
  }
}

/**
 * Provides access to the meta-data contained in samples read by an input.
 *
 * Note: The Infos class is deprecated and should not be used directly. 
 * Instead, use :meth:`SampleIterator.info`.
 *
 * @private
 */
class Infos {
  constructor (input) {
    this.input = input
  }

  /**
   * Obtains the number of samples in the related :class:`Input`'s queue.
   * @private
   */
  getLength () {
    const length = ref.alloc('double')
    const retcode = connectorBinding.api.RTI_Connector_get_sample_count(
      this.input.connector.native,
      this.input.name,
      length)
    _checkRetcode(retcode)
    return length.deref()
  }

  /**
   * Checks if the sample at the given index contains valid data.
   *
   * @param {number} index - The index of the sample in the :class:`Input`'s 
   *   queue to check for valid data
   * @returns{boolean} True if the sample contains valid data
   * @private
   */
  isValid (index) {
    if (!_isValidIndex(index)) {
      throw new TypeError('index must be an integer')
    } else {
      // Increment index since Lua arrays are 1-indexed
      index += 1
      const value = ref.alloc('int')
      const retcode = connectorBinding.api.RTI_Connector_get_boolean_from_infos(
        this.input.connector.native,
        value,
        this.input.name,
        index,
        'valid_data')
      _checkRetcode(retcode)
      if (retcode === _ReturnCodes.noData) {
        return null
      }
      return value.deref()
    }
  }
}

// Public API

/**
 * Iterates and provides access to a data sample.
 */
class SampleIterator {
  /**
   * A SampleIterator provides access to the data receieved by an :class:`Input`.
   *
   * The :attr:`Input.samples` attribute implements a :class:`SampleIterator`, 
   * meaning it can be iterated over. An individual sample can be accessed 
   * using :meth:`Input.samples.get`.
   *
   * See :class:`ValidSampleIterator`.
   *
   * This class provides both an iterator and iterable, and is used internally
   * by the :class:`Samples` class. The following options to iterate over the 
   * samples exist::
   *
   *   // option 1 - The iterable can be used in for...of loops
   *   for (const sample of input.samples)
   *   // option 2 - Returns an individual sample at the given index
   *   const individualSample = input.samples.get(0)
   *   // option 3 - Returns a generator which must be incremented by the application
   *   const iterator = input.samples.iterator()
   *
   * @property {boolean} validData - Whether or not the current sample 
   *   contains valid data.
   * @property {SampleInfo} infos - The meta-data associated with the 
   *   current sample.
   * @property {pointer} native - A native handle that allows accessing 
   *   additional *Connext DDS* APIs in C.
   */
  constructor (input, index) {
    this.input = input
    if (index === undefined) {
      index = -1
    }
    this.index = index
    this.length = input.samples.getLength()
  }

  /**
   * Whether or not this sample contains valid data.
   *
   * If ``false``, the methods to obtain values of the samples 
   * (e.g., :meth:`SampleIterator.getNumber`, 
   * :meth:`SampleIterator.getBoolean`, :meth:`SampleIterator.getJson`, 
   * :meth:`SampleIterator.getString`) should not be called. To avoid 
   * this restraint, use a :class:`ValidSampleIterator`.
   * @type {boolean}
   */
  get validData () {
    return !!this.input.infos.isValid(this.index)
  }

  /**
   * Provides access to this sample's meta-data.
   *
   * The ``info`` property expects one of the :class:`SampleInfo` field names::
   *
   *   const value = sample.info.get('field')
   *
   * The supported field names are:
   *
   * * ``source_timestamp`` returns an integer representing nanoseconds
   * * ``reception_timestamp`` returns an integer representing nanoseconds
   * * ``sample_identity`` or ``identity`` returns a JSON object 
   *   (see :meth:`Output.write`)
   * * ``related_sample_identity`` returns a JSON object 
   *   (see :meth:`Output.write`)
   * * ``valid_data`` returns a boolean (equivalent to 
   *   :attr:`SampleIterator.validData`)
   *
   * These fields are documented in `The SampleInfo Structure 
   * <https://community.rti.com/static/documentation/connext-dds/current/doc/manuals/connext_dds/html_files/RTI_ConnextDDS_CoreLibraries_UsersManual/index.htm#UsersManual/The_SampleInfo_Structure.htm>`__
   * section in the *RTI Connext DDS Core Libraries User's Manual*.
   *
   * See :class:`SampleInfo`.
   */
  get info () {
    return new SampleInfo(this.input, this.index)
  }

  /**
   * Returns a JSON object with the values of all the fields of this sample.
   *
   * See :ref:`Accessing the data samples`.
   *
   * @param {string} [memberName] - The name of the complex member or field 
   *   to obtain.
   * @returns {JSON} The obtained JSON object.
   */
  getJson (memberName) {
    return this.input.samples.getJson(this.index, memberName)
  }

  /**
   * Gets the value of a numeric field in this sample.
   *
   * @param {string} fieldName - The name of the field.
   * @returns {number} The numeric value of the field.
   */
  getNumber (fieldName) {
    return this.input.samples.getNumber(this.index, fieldName)
  }

  /**
   * Gets the value of a boolean field in this sample.
   *
   * @param {string} fieldName - The name of the field.
   * @returns {boolean} The boolean value of the field.
   */
  getBoolean (fieldName) {
    const ret = this.input.samples.getBoolean(this.index, fieldName)
    // Performing !! on null produces false, but we want to maintain null
    if (ret === null) {
      return ret
    } else {
      // For legacy reasons, Samples.getBoolean returns a number, convert that to
      // a bool here
      return !!ret
    }
  }

  /**
   * Gets the value of a string field in this sample.
   *
   * @param {string} fieldName - The name of the field.
   * @returns {string} The string value of the field.
   */
  getString (fieldName) {
    return this.input.samples.getString(this.index, fieldName)
  }

  /**
   * Gets the value of a field within this sample.
   *
   * This API can be used to obtain strings, numbers, booleans and the JSON
   * representation of complex members.
   * @param {string} fieldName - The name of the field.
   * @returns {number|string|boolean|JSON} The value of the field.
   */
  get (fieldName) {
    return this.input.samples.getValue(this.index, fieldName)
  }

  /**
   * The native pointer to the DynamicData sample.
   *
   * @type {pointer}
   * @private
   */
  get native () {
    return this.input.samples.getNative(this.index)
  }

  /**
   * The iterator generator (used by the iterable).
   *
   * This generator is used internally by the iterable.
   * A public generator is provided :meth:`Samples.iterator`.
   *
   * @private
   */
  * iterator () {
    while ((this.index + 1) < this.length) {
      this.index += 1
      yield this
    }
  }

  /**
   * Implementation of iterable logic. This allows for the following syntax::
   *   for (const sample of input.samples) {
   *    json = sample.getJson()
   *   }
   */
  [Symbol.iterator] () {
    return this.iterator()
  }
}

/**
 * Iterates and provides access to data samples with valid data.
 *
 * This iterator provides the same methods as :class:`SampleIterator`. 
 * It can be obtained using :attr:`Input.samples.validDataIter`.
 * @extends SampleIterator
 *
 * Using this class, it is possible to iterate through all valid data samples::
 *   for (let sample of input.samples.validDataIter) {
 *    console.log(JSON.stringify(sample.getJson()))
 *   }
 */
class ValidSampleIterator extends SampleIterator {
  /**
   * The iterator generator (used by the iterable).
   *
   * Using this method, it is possible to create your own iterable::
   *
   *  const iterator = input.samples.validDataIter.iterator()
   *  const singleSample = iterator.next().value
   *
   * @generator
   * @yields {ValidSampleIterator} The next sample in the queue with valid data
   */
  * iterator () {
    while ((this.index + 1) < this.length) {
      // Increment the sample to the next one with valid data
      while (((this.index + 1) < this.length) && !this.input.infos.isValid(this.index + 1)) {
        this.index += 1
      }
      if ((this.index + 1) < this.length) {
        this.index += 1
        yield this
      }
    }
  }
}

/**
 * Provides access to the data samples read by an :class:`Input`.
 */
class Samples {
  /**
   * This class provides access to data samples read by an 
   * :class:`Input` (using either the :meth:`Input.read` 
   * or :meth:`Input.take` methods).
   *
   * This class implements a ``[Symbol.iterator]()`` method, making it an 
   * iterable. This allows it to be used in ``for... of`` loops, to iterate 
   * through available samples::
   *
   *    for (const sample of input.samples) {
   *       console.log(JSON.stringify(sample.getJson()))
   *    }
   *
   * The method :meth:`Samples.get` returns a :class:`SampleIterator` which
   * can also be used to access available samples::
   *
   *    const sample = input.samples.get(0)
   *    console.log(JSON.stringify(sample.getJson()))
   *
   * The samples returned by these methods may only contain meta-data
   * (see :attr:`SampleIterator.info`). The :attr:`Samples.validDataIter`
   * iterable only iterates over samples that contain valid data 
   * (a :class:`ValidSampleIterator`).
   *
   * :class:`Samples` and :class:`ValidSampleIterator` both also provide 
   * generators to the samples, allowing applications to define their own 
   * iterables (see :meth:`Samples.iterator()` and 
   * :meth:`ValidSampleIterator.iterator()`).
   *
   * ``Samples`` is the type of the property :meth:`Input.samples`.
   *
   * For more information and examples, see :ref:`Accessing the data samples`.
   *
   * Attributes:
   *  * length (number) - The number of samples available since the last time 
   *    :meth:`Input.read` or :meth:`Input.take` was called.
   *  * validDataIter (:class:`ValidSampleIterator`) - The class used to 
   *    iterate through the available samples that have valid data.
   */
  constructor (input) {
    this.input = input
  }

  /**
   * Returns an iterator to the data samples, starting at the index specified.
   *
   * The iterator provides access to all the data samples retrieved by the 
   * most recent call to :meth:`Input.read` or :meth:`Input.take`.
   *
   * This iterator may return samples with invalid data (samples that only 
   * contain meta-data).
   * Use :attr:`Samples.validDataIter` to avoid having to check 
   * :attr:`SampleIterator.validData`.
   *
   * @param {number} [index] The index of the sample from which the iteration 
   *   should begin. By default, the iterator begins with the first sample.
   *
   * @returns :class:`SampleIterator` - An iterator to the samples (which 
   *   implements both iterable and iterator logic).
   */
  get (index) {
    return new SampleIterator(this.input, index)
  }

  /**
   * Returns an iterable, allowing the samples to be accessed using a for...of loop.
   *
   * The iterable provides access to all the data samples retrieved by the most
   * recent call to :meth:`Input.read` or :meth:`Input.take`.
   *
   * This iterable may return samples with invalid data (samples that only contain
   * meta-data).
   * Use :attr:`Samples.validDataIter` to avoid having to check 
   * :attr:`SampleIterator.validData`.
   *
   * Allows for the following syntax::
   *
   *    for (const sample of input.samples) {
   *      // ..
   *    }
   *
   * @returns :class:`SampleIterator` An iterator to the samples.
   */
  [Symbol.iterator] () {
    const iterable = new SampleIterator(this.input)
    return iterable.iterator()
  }

  /**
   * The iterator generator (used by the iterable).
   *
   * This method returns a generator, which must be incremented manually by the
   * application (using the iterator.next() method).
   *
   * Once incremented, the data can be accessed via the ``.value`` attribute.
   * Once no more samples are available, the ``.done`` attribute will be true.
   *
   * Using this method, it is possible to create your own iterable::
   *
   *   const iterator = input.samples.iterator()
   *   const singleSample = iterator.next().value
   *
   * @generator
   * @yields {SampleIterator} The next sample in the queue
   */
  * iterator () {
    const iterator = new SampleIterator(this.input)
    while ((iterator.index + 1) < iterator.length) {
      iterator.index += 1
      yield iterator
    }
  }

  /**
   * Returns an iterator to the data samples that contain valid data.
   *
   * The iterator provides access to all the data samples retrieved by the most
   * recent call to :meth:`Input.read` or :meth:`Input.take`, and skips samples 
   * with invalid data (meta-data only).
   *
   * By using this iterator, it is not necessary to check if each sample contains
   * valid data.
   *
   * @returns {ValidSampleIterator} An iterator to the samples containing valid 
   *   data (which implements both iterable and iterator logic).
   */
  get validDataIter () {
    return new ValidSampleIterator(this.input)
  }

  /**
   * The number of samples available.
   */
  get length () {
    return this.input.samples.getLength()
  }

  /**
   * Returns the number of samples available.
   *
   * This method is deprecated, use the getter :meth:`Samples.length`.
   * @private
   */
  getLength () {
    const length = ref.alloc('double')
    const retcode = connectorBinding.api.RTI_Connector_get_sample_count(
      this.input.connector.native,
      this.input.name,
      length)
    _checkRetcode(retcode)
    // We use ~~ to convert from double -> int. This is required to allow:
    // for (var i =0; i < input.samples.getLength(); ++i)
    // It works since we are doing a bitwise complement (double not).
    return ~~length.deref()
  }

  /**
   * Obtains the value of a numeric field within this sample.
   *
   * See :ref:`Accessing the data samples`.
   *
   * @param {number} index The index of the sample.
   * @param {string} fieldName The name of the field.
   * @returns {number} The obtained value.
   */
  getNumber (index, fieldName) {
    if (!_isValidIndex(index)) {
      throw new TypeError('index must be an integer')
    } else if (!_isString(fieldName)) {
      throw new TypeError('fieldName must be a string')
    } else {
      // Increment index since C API is based on Lua with 1-based indexes
      index += 1
      const value = ref.alloc('double')
      const retcode = connectorBinding.api.RTI_Connector_get_number_from_sample(
        this.input.connector.native,
        value,
        this.input.name,
        index,
        fieldName)
      _checkRetcode(retcode)
      // Return null if no_data was returned (unset optional)
      if (retcode === _ReturnCodes.noData) {
        return null
      } else {
        return value.deref()
      }
    }
  }

  /**
   * Obtains the value of a boolean field within this sample.
   *
   * See :ref:`Accessing the data samples`.
   *
   * @param {number} index The index of the sample.
   * @param {string} fieldName The name of the field.
   * @returns {number} The obtained value.
   */
  getBoolean (index, fieldName) {
    if (!_isValidIndex(index)) {
      throw new TypeError('index must be an integer')
    } else if (!_isString(fieldName)) {
      throw new TypeError('fieldName must be a string')
    } else {
      // Increment index since C API is based on Lua with 1-based indexes
      index += 1
      const value = ref.alloc('int')
      const retcode = connectorBinding.api.RTI_Connector_get_boolean_from_sample(
        this.input.connector.native,
        value,
        this.input.name,
        index,
        fieldName)
      _checkRetcode(retcode)
      // Return null if no_data was returned (unset optional)
      if (retcode === _ReturnCodes.noData) {
        return null
      } else {
        return value.deref()
      }
    }
  }

  /**
   * Obtains the value of a string field within this sample.
   *
   * See :ref:`Accessing the data samples`.
   *
   * @param {number} index The index of the sample.
   * @param {string} fieldName The name of the field.
   * @returns {string} The obtained value.
   */
  getString (index, fieldName) {
    if (!_isValidIndex(index)) {
      throw new TypeError('index must be an integer')
    } else if (!_isString(fieldName)) {
      throw new TypeError('fieldName must be a string')
    } else {
      // Increment index since C API is based on Lua with 1-based indexes
      index += 1
      const value = ref.alloc('char *')
      const retcode = connectorBinding.api.RTI_Connector_get_string_from_sample(
        this.input.connector.native,
        value,
        this.input.name,
        index,
        fieldName)
      _checkRetcode(retcode)
      if (retcode === _ReturnCodes.noData) {
        return null
      } else {
        return _moveCString(value.deref())
      }
    }
  }

  /**
   * Gets the value of a field within this sample.
   *
   * See :ref:`Accessing the data samples`.
   *
   * This API can be used to obtain strings, numbers, booleans and the JSON
   * representation of complex members.
   *
   * @param {string} fieldName - The name of the field.
   * @returns {number|string|boolean|JSON} The value of the field.
   */
  getValue (index, fieldName) {
    if (!_isValidIndex(index)) {
      throw new TypeError('index must be an integer')
    } else if (!_isString(fieldName)) {
      throw new TypeError('fieldName must be a string')
    } else {
      return _getAnyValue(
        connectorBinding.api.RTI_Connector_get_any_from_sample,
        this.input.connector.native,
        this.input.name,
        index,
        fieldName)
    }
  }

  /**
   * Gets a JSON object with the values of all the fields of this sample.
   *
   * @param {number} index The index of the sample.
   * @param {string} [memberName] The name of the complex member. The type 
   *   of the member with name memberName must be an array, sequence, struct, 
   *   value or union.
   * @returns {JSON} The obtained JSON object.
   *
   * See :ref:`Accessing the data samples`.
   */
  getJson (index, memberName) {
    if (!_isValidIndex(index)) {
      throw new TypeError('index must be an integer')
    } else {
      // Increment index since Lua arrays are 1-indexed
      index += 1
      const cStr = ref.alloc('char *')
      let retcode = _ReturnCodes.noData
      // memberName is "optional" - if supplied we will get the JSON object for
      // a specific complex member in the sample
      if (memberName !== undefined) {
        if (!_isString(memberName)) {
          throw new TypeError('memberName must be a string')
        } else {
          retcode = connectorBinding.api.RTI_Connector_get_json_member(
            this.input.connector.native,
            this.input.name,
            index,
            memberName,
            cStr)
        }
      } else {
        retcode = connectorBinding.api.RTI_Connector_get_json_sample(
          this.input.connector.native,
          this.input.name,
          index,
          cStr)
      }
      _checkRetcode(retcode)
      if (retcode === _ReturnCodes.noData) {
        return null
      }
      return JSON.parse(_moveCString(cStr.deref()))
    }
  }

  /**
   * Obtains a native handle to the sample, which can be used to access 
   * additional *Connext DDS* APIs in C.
   *
   * @param {number} index The index of the sample for which to obtain 
   *   the native pointer.
   * @returns {pointer} A native pointer to the sample.
   */
  getNative (index) {
    if (!_isValidIndex(index)) {
      throw new TypeError('index must be an integer')
    } else {
      // Increment index since Lua arrays are 1-indexed
      index += 1
      return connectorBinding.api.RTI_Connector_get_native_sample(
        this.input.connector.native,
        this.input.name,
        index)
    }
  }

  /**
   * This method is deprecated, use :meth:`Samples.getJson`.
   *
   * @param {number} index - The index of the sample for which to obtain 
   *   the JSON object.
   * @param {string} [memberName] - The name of the complex member for 
   *   which to obtain the JSON object.
   * @returns {JSON} A JSON object representing the current sample.
   * @private
   */
  getJSON (index, memberName) {
    return this.getJson(index, memberName)
  }
}

/**
 * The type returned by the property :meth:`SampleIterator.info`.
 */
class SampleInfo {
  /**
   * This class provides a way to access the SampleInfo of a received data sample.
   */
  constructor (input, index) {
    this.input = input
    this.index = index
  }

  /**
   * Type-independent function to obtain any value from the SampleInfo structure.
   *
   * The supported fieldNames are:
   *
   * * ``source_timestamp`` returns an integer representing nanoseconds
   * * ``reception_timestamp`` returns an integer representing nanoseconds
   * * ``sample_identity`` or ``identity`` returns a JSON object 
   *   (see :meth:`Output.write`)
   * * ``related_sample_identity`` returns a JSON object 
   *   (see :meth:`Output.write`)
   * * ``valid_data`` returns a boolean (equivalent to 
   *   :attr:`SampleIterator.validData`)
   *
   * These fields are documented in `The SampleInfo Structure 
   * <https://community.rti.com/static/documentation/connext-dds/current/doc/manuals/connext_dds/html_files/RTI_ConnextDDS_CoreLibraries_UsersManual/index.htm#UsersManual/The_SampleInfo_Structure.htm>`__
   * section in the *RTI Connext DDS Core Libraries User's Manual*.
   *
   * @param {string} fieldName - The name of the ``SampleInfo`` field to obtain
   * @returns The obtained value from the ``SampleInfo`` structure
   * @example const source_timestamp = input.samples.get(0).info.get('source_timestamp')
   */
  get (fieldName) {
    if (!_isString(fieldName)) {
      throw new TypeError('fieldName must be a string')
    } else {
      return _getAnyValue(
        connectorBinding.api.RTI_Connector_get_any_from_info,
        this.input.connector.native,
        this.input.name,
        this.index,
        fieldName)
    }
  }
}

/**
 * Allows reading data for a DDS Topic.
 */
class Input {
  /**
   * This class is used to subscribe to a specific DDS Topic.
   *
   * To get an Input object, use :meth:`Connector.getInput`.
   *
   * Attributes:
   *  * connector (:class:`Connector`) - The Connector creates this Input.
   *  * name (string) - The name of the Input (the name used in 
   *    :meth:`Connector.getInput`).
   *  * native (pointer) - A native handle that allows accessing additional 
   *    *Connext DDS* APIs in C.
   *  * matchedPublications (JSON) - A JSON object containing information 
   *    about all the publications currently matched with this Input.
   */
  constructor (connector, name) {
    this.connector = connector
    this.name = name
    this.native = connectorBinding.api.RTI_Connector_get_datareader(
      this.connector.native,
      this.name)
    if (this.native.isNull()) {
      throw new Error('Invalid Subscription::DataReader name')
    }
    // We use the '_' since samples is the name of the property and we want
    // input.samples to call the getter, not access the internal variable
    this._samples = new Samples(this)
    this.infos = new Infos(this)
    // Internally, we use a StatusCondition for the wait and for
    // waitForPublications, making these operations not thread-safe (since each
    // DataReader only has a single StatusCondition associated with it). Since both
    // of these functions are async, we use use this boolean to ensure that they
    // are not used concurrently. This works because the Node.js interpreter is
    // single-threaded.
    this.waitSetBusy = false
  }

  /**
   * Accesses the samples received by this Input.
   *
   * This operation performs the same operation as :meth:`Input.take` but 
   * the samples remain accessible (in the internal queue) after the 
   * operation has been called.
   */
  read () {
    _checkRetcode(connectorBinding.api.RTI_Connector_read(
      this.connector.native,
      this.name))
  }

  /**
   * Accesses the samples receieved by this Input.
   *
   * After calling this method, the samples are accessible using 
   * :meth:`Input.samples`.
   */
  take () {
    _checkRetcode(connectorBinding.api.RTI_Connector_take(
      this.connector.native,
      this.name))
  }

  /**
   * Allows iterating over the samples returned by this input.
   *
   * This container provides iterators to access the data samples retrieved by
   * the most-recent call to :meth:`Input.take` and :meth:`Input.read`.
   *
   * @type {Samples}
   */
  get samples () {
    return this._samples
  }

  /**
   * Waits for this Input to match or unmatch a compatible DDS Subscription.
   *
   * .. note::
   *   This operation is asynchronous.
   *
   * This method waits for the specified timeout (or if no timeout is 
   * specified, it waits forever), for a match (or unmatch) to occur.
   * @param {number} [timeout] The maximum time to wait, in milliseconds. 
   *   By default, infinite.
   * @throws {TimeoutError} :class:`TimeoutError` will be thrown if the 
   *   timeout expires before any publications are matched.
   * @returns {Promise} Promise object resolving with the change in the 
   *   current number of matched outputs. If this is a positive number, 
   *   the input has matched with new publishers. If it is negative, the 
   *   input has unmatched from an output. It is possible for multiple 
   *   matches and/or unmatches to be returned (e.g., 0 could be returned, 
   *   indicating that the input matched the same number of outputs as it 
   *   unmatched).
   */
  waitForPublications (timeout) {
    return new Promise((resolve, reject) => {
      if (timeout === undefined) {
        timeout = -1
      } else if (!_isNumber(timeout)) {
        throw new TypeError('timeout must be a number')
      }
      if (this.waitSetBusy) {
        throw new Error('Can not concurrently wait on the same Input')
      } else {
        this.waitSetBusy = true
        const currentChangeCount = ref.alloc('int')
        connectorBinding.api.RTI_Connector_wait_for_matched_publication.async(
          this.native,
          timeout,
          currentChangeCount,
          (err, res) => {
            this.waitSetBusy = false
            if (err) {
              return reject(err)
            } else if (res === _ReturnCodes.ok) {
              return resolve(currentChangeCount.deref())
            } else if (res === _ReturnCodes.timeout) {
              return reject(new TimeoutError('Timeout error'))
            } else {
              return reject(new DDSError('DDS error'))
            }
          }
        )
      }
    })
  }

  /**
   * Returns information about matched publications.
   *
   * This property returns a JSON array, with each element of the 
   * array containing information about a matched publication.
   *
   * Currently the only information contained in this JSON object is 
   * the publication name of the matched publication. If the matched 
   * publication doesn't have a name, the name for that specific 
   * publication will be null.
   *
   * Note that :class:`Connector` Outputs are automatically assigned 
   * a name from the ``data_writer name`` element in the XML configuration.
   *
   * @type {JSON}
   */
  get matchedPublications () {
    const cStr = ref.alloc('char *')
    const retcode = connectorBinding.api.RTI_Connector_get_matched_publications(
      this.native,
      cStr)
    _checkRetcode(retcode)
    return JSON.parse(_moveCString(cStr.deref()))
  }

  /**
   * Wait for this Input to receive data.
   *
   * .. note::
   *   This operation is asynchronous.
   *
   * @param {number} [timeout] The maximum time to wait, in milliseconds. 
   *   By default, infinite.
   * @throws {TimeoutError} :class:`TimeoutError` will be thrown if the 
   *   timeout expires before data is received.
   * @returns {Promise} A ``Promise`` which will be resolved once data is 
   *   available, or rejected if the timeout expires.
   */
  wait (timeout) {
    return new Promise((resolve, reject) => {
      // timeout is defaulted to -1 (infinite) if not supplied
      if (timeout === undefined) {
        timeout = -1
      } else if (!_isNumber(timeout)) {
        throw new TypeError('timeout must be a number')
      }
      if (this.waitSetBusy) {
        throw new Error('Can not concurrently wait on the same Input')
      } else {
        this.waitSetBusy = true
        connectorBinding.api.RTI_Connector_wait_for_data_on_reader.async(
          this.native,
          timeout,
          (err, res) => {
            this.waitSetBusy = false
            if (err) {
              return reject(err)
            } else if (res === _ReturnCodes.ok) {
              return resolve()
            } else if (res === _ReturnCodes.timeout) {
              return reject(new TimeoutError('Timeout error'))
            } else {
              return reject(new DDSError('DDS error'))
            }
          })
      }
    })
  }
}

class Instance {
  /**
   * A data sample.
   *
   * :class:`Instance` is the type obtained through ``Output.instance`` 
   * and is the object that is published by :meth:`Output.write`.
   *
   * An Instance has an associated DDS Type, specified in the XML 
   * configuration, and it allows setting the values for the fields of 
   * the DDS Type.
   *
   * Attributes:
   *  * ``output`` (:class:`Output`) - The :class:`Output` that owns 
   *    this Instance.
   *  * ``native`` (pointer) - Native handle to this Instance that allows 
   *    for additional *Connext DDS Pro* C APIs to be called.
   */
  constructor (output) {
    this.output = output
  }

  /**
   * Resets a member to its default value.
   *
   * The effect is the same as that of :meth:`Output.clearMembers`, except 
   * that only one member is cleared.
   * @param {string} fieldName The name of the field. It can be a complex 
   *   member or a primitive member.
   */
  clearMember (fieldName) {
    if (!_isString(fieldName)) {
      throw new TypeError('fieldName must be a string')
    } else {
      const retcode = connectorBinding.api.RTI_Connector_clear_member(
        this.output.connector.native,
        this.output.name,
        fieldName)
      _checkRetcode(retcode)
    }
  }

  /**
   * Sets a numeric field.
   *
   * @param {string} fieldName - The name of the field.
   * @param {number} value - A numeric value, or null, to unset an 
   *   optional member.
   */
  setNumber (fieldName, value) {
    if (!_isString(fieldName)) {
      throw new TypeError('fieldName must be a string')
    } else if (!_isNumber(value)) {
      if (value === null) {
        this.clearMember(fieldName)
      } else {
        throw new TypeError('value must be a number')
      }
    } else {
      _checkRetcode(connectorBinding.api.RTI_Connector_set_number_into_samples(
        this.output.connector.native,
        this.output.name,
        fieldName,
        value))
    }
  }

  /**
   * Sets a boolean field.
   *
   * @param {string} fieldName - The name of the field.
   * @param {boolean} value - A boolean value, or null, to unset an 
   *   optional member.
   */
  setBoolean (fieldName, value) {
    if (!_isString(fieldName)) {
      throw new TypeError('fieldName must be a string')
    } else if (typeof value !== 'boolean') {
      if (value === null) {
        this.clearMember(fieldName)
      } else {
        throw new TypeError('value must be a boolean')
      }
    } else {
      const retcode = connectorBinding.api.RTI_Connector_set_boolean_into_samples(
        this.output.connector.native,
        this.output.name,
        fieldName,
        value)
      _checkRetcode(retcode)
    }
  }

  /**
   * Sets a string field.
   *
   * @param {string} fieldName - The name of the field.
   * @param {number} value - A string  value, or null, to unset an 
   *   optional member.
   */
  setString (fieldName, value) {
    if (!_isString(fieldName)) {
      throw new TypeError('fieldName must be a string')
    } else if (!_isString(value)) {
      if (value === null) {
        this.clearMember(fieldName)
      } else {
        throw new TypeError('value must be a boolean')
      }
    } else {
      const retcode = connectorBinding.api.RTI_Connector_set_string_into_samples(
        this.output.connector.native,
        this.output.name,
        fieldName,
        value)
      _checkRetcode(retcode)
    }
  }

  /**
   * Sets the member values specified in a JSON object.
   *
   * The keys in the JSON object are the member names of the DDS Type 
   * associated with the Output, and the values are the values to set 
   * for those members.
   *
   * This method sets the values of those members that are explicitly 
   * specified in the JSON object. Any member that is not specified in 
   * the JSON object will retain its previous value.
   *
   * To clear members that are not in the JSON object, call 
   * :meth:`Output.clearMembers` before this method. You can also 
   * explicitly set any value in the JSON object to *null* to reset that 
   * field to its default value.
   *
   * @param {JSON} jsonObj - The JSON object containing the keys 
   *   (field names) and values (values for the fields).
   */
  setFromJson (jsonObj) {
    _checkRetcode(connectorBinding.api.RTI_Connector_set_json_instance(
      this.output.connector.native,
      this.output.name,
      JSON.stringify(jsonObj)))
  }

  /**
   * Sets the value of fieldName.
   *
   * The type of the argument ``value`` must correspond with the type of the 
   * field with name ``fieldName`` (as defined in the configuration XML file).
   *
   * This method is an alternative to 
   * :meth:`Instance.setNumber`, :meth:`Instance.setString` and 
   * :meth:`Instance.setBoolean`. The main difference is that it is 
   * type-independent (in that the same method can be used for all fields).
   *
   * @param {string} fieldName The name of the field.
   * @param {number|boolean|string|null} value The value to set. Note that 
   *   ``null`` is used to unset an optional member.
   */
  set (fieldName, value) {
    if (!_isString(fieldName)) {
      throw new TypeError('fieldName must be a string')
    }
    if (_isNumber(value)) {
      this.setNumber(fieldName, value)
    } else if (_isString(value)) {
      this.setString(fieldName, value)
    } else if (typeof value === 'boolean') {
      this.setBoolean(fieldName, value)
    } else if (typeof value === 'object') {
      // We need to use computed property names to set use the variable 'fieldName'
      // as the key in a JSON object
      const json = { }
      json[fieldName] = value
      this.setFromJson(json)
    } else if (value === null) {
      this.clearMember(fieldName)
    } else {
      throw new TypeError('value must be one of string, number, boolean, object or null')
    }
  }

  /**
<<<<<<< HEAD
   * Deprecated, use setFromJson.
=======
   * Retrives the value of this instance as a JSON object.
   *
   * @returns {JSON} The value of this instance as a JSON object.
   */
  getJson () {
    const nativeStr = connectorBinding.api.RTIDDSConnector_getJSONInstance(
        this.output.connector.native,
        this.output.name)
    // Now move the native string
    if (nativeStr === null) {
        throw new Error('Failed to create JSON object of instance')
    } else {
        return JSON.parse(_moveCString(nativeStr))
    }
  }

  /**
   * Depreacted, use setFromJson.
>>>>>>> bbf3c676
   *
   * This method is supplied for backwards compatibility.
   * @private
   */
  setFromJSON (jsonObj) {
    this.setFromJson(jsonObj)
  }

  /**
   * The native C object.
   *
   * This property allows accessing additional *Connext DDS* APIs in C.
   * @type {pointer}
   */
  get native () {
    const nativePointer = ref.alloc('pointer')
    const retcode = connectorBinding.api.RTI_Connector_get_native_instance(
      this.output.connector.native,
      this.output.name,
      nativePointer)
    _checkRetcode(retcode)
    return nativePointer.deref()
  }
}

/**
 * Allows writing data for a DDS Topic.
 */
class Output {
  /**
   * This class is used to publish data for a DDS Topic.
   * To get an Output object, use :meth:`Connector.getOutput`.
   *
   * Attributes:
   *  * ``instance`` (:class:`Instance`) - The data that is written when 
   *    :meth:`Output.write` is called.
   *  * ``connector`` (:class:`Connector`) - The :class:`Connector` object 
   *    that created this object.
   *  * ``name`` (str) - The name of this Output (the name used in 
   *    :meth:`Connector.getOutput`).
   *  * ``native`` (pointer) - The native handle that allows accessing 
   *    additional *Connext DDS* APIs in C.
   *  * ``matchedSubscriptions`` (JSON) - Information about matched 
   *    subscriptions (see below).
   *
   */
  constructor (connector, name) {
    this.connector = connector
    this.name = name
    this.native = connectorBinding.api.RTI_Connector_get_datawriter(
      this.connector.native,
      this.name)
    if (this.native.isNull()) {
      throw new Error('Invalid Publisher::DataWriter name')
    }
    this.instance = new Instance(this)
    this.waitsetBusy = false
  }

  /**
   * Publishes the values of the current Instance.
   *
   * Note that after writing it, the Instance's values remain unchanged. 
   * If, for the next write, you need to start from scratch, you must 
   * first call :meth:`Output.clearMembers`.
   *
   * This method accepts an optional JSON object as a parameter, which may 
   * specify the parameters to use in the `write` call.
   * The supported parameters are a subset of those documented in the 
   * `Writing Data section <https://community.rti.com/static/documentation/connext-dds/current/doc/manuals/connext_dds/html_files/RTI_ConnextDDS_CoreLibraries_UsersManual/index.htm#UsersManual/Writing_Data.htm?Highlight=DDS_WriteParams_t>`__
   * of the *RTI Connext DDS Core Libraries User's Manual*. These are:
   *
   * * ``action`` – One of ``write`` (default), ``dispose`` or ``unregister``
   * * ``source_timestamp`` – An integer representing the total number of 
   *   nanoseconds
   * * ``identity`` – A JSON object containing the fields ``writer_guid`` and 
   *   ``sequence_number``
   * * ``related_sample_identity`` – Used for request-reply communications. 
   *   It has the same format as identity
   *
   * @example output.write({ action: 'write', identity: { writer_guid: [1, 2, 3, 4, 5, 6, 7, 8, 9, 10, 11, 12, 13, 14, 15, 16], sequence_number: 1 } })
   *
   * @param {JSON} [params] [Optional] The Write Parameters to use in the 
   *   ``write`` call. Filled in by *Connector* by default.
   * @throws {TimeoutError} The write method can block under multiple 
   *   circumstances (see 'Blocking During a write()' in the `Writing Data section 
   *   <https://community.rti.com/static/documentation/connext-dds/current/doc/manuals/connext_dds/html_files/RTI_ConnextDDS_CoreLibraries_UsersManual/index.htm#UsersManual/Writing_Data.htm>`__
   *   of the *RTI Connext DDS Core Libraries User's Manual*.)
   *   If the blocking time exceeds the ``max_blocking_time``, this method 
   *   throws :class:`TimeoutError`.
   */
  write (params) {
    var cStr
    if (params === undefined) {
      cStr = null
    } else {
      cStr = JSON.stringify(params)
    }
    _checkRetcode(connectorBinding.api.RTI_Connector_write(
      this.connector.native,
      this.name,
      cStr))
  }

  /**
   * Resets the values of the members of this :class:`Instance`.
   *
   * If the member is defined with a *default* attribute in the configuration 
   * file, it gets that value. Otherwise, numbers are set to 0 and strings are 
   * set to empty. Sequences are cleared and optional members are set to 'null'.
   * For example, if this Output's type is *ShapeType*, then ``clearMembers()`` 
   * sets::
   *  color = 'RED'
   *  shapesize = 30
   *  x = 0
   *  y = 0
   */
  clearMembers () {
    _checkRetcode(connectorBinding.api.RTI_Connector_clear(
      this.connector.native,
      this.name))
  }

  /**
   * Waits until all matching reliable subscriptions have acknowledged all the 
   * samples that have currently been written.
   *
   * This method only waits if this Output is configured with a reliable QoS.
   *
   * .. note::
   *   This operation is asynchronous
   *
   * @param {timeout} [timeout] The maximum time to wait, in milliseconds. 
   *   By default, infinite.
   * @throws {TimeoutError} :class:`TimeoutError` will be thrown if the timeout
   *   expires before all matching reliable subscriptions acknowledge all the 
   *   samples.
   * @returns {Promise} Promise object which will be rejected if not all matching 
   *   reliable subscriptions acknowledge all of the samples within the specified 
   *   timeout.
   */
  wait (timeout) {
    return new Promise((resolve, reject) => {
      if (timeout === undefined) {
        timeout = -1
      } else if (!_isNumber(timeout)) {
        throw new TypeError('timeout must be a number')
      }
      connectorBinding.api.RTI_Connector_wait_for_acknowledgments.async(
        this.native,
        timeout,
        (err, res) => {
          if (err) {
            reject(err)
          }
          _checkRetcode(res)
          resolve()
        }
      )
    })
  }

  /**
   * Waits for this Output to match or unmatch a compatible DDS Publication.
   *
   * This method waits for the specified timeout (or if no timeout is 
   * specified, it waits forever), for a match (or unmatch) to occur.
   *
   * .. note::
   *   This operation is asynchronous
   *
   * @param {number} [timeout] - The maximum time to wait, in milliseconds. 
   *   By default, infinite.
   * @throws {TimeoutError} :class:`TimeoutError` will be thrown if the 
   *   timeout expires before a subscription is matched.
   * @returns {Promise} Promise object resolving with the change in the 
   *   current number of matched inputs. If this is a positive number, the 
   *   output has matched with new subscribers. If it is negative, the output 
   *   has unmatched from a subscription. It is possible for multiple matches 
   *   and/or unmatches to be returned (e.g., 0 could be returned, indicating 
   *   that the output matched the same number of inputs as it unmatched).
   */
  waitForSubscriptions (timeout) {
    return new Promise((resolve, reject) => {
      if (timeout === undefined) {
        timeout = -1
      } else if (!_isNumber(timeout)) {
        throw new TypeError('timeout must be a number')
      }
      if (this.waitsetBusy) {
        throw new Error('Can not concurrently wait on the same Output')
      } else {
        const currentChangeCount = ref.alloc('int')
        this.waitsetBusy = true
        connectorBinding.api.RTI_Connector_wait_for_matched_subscription.async(
          this.native,
          timeout,
          currentChangeCount,
          (err, res) => {
            this.waitsetBusy = false
            if (err) {
              return reject(err)
            } else if (res === _ReturnCodes.ok) {
              return resolve(currentChangeCount.deref())
            } else if (res === _ReturnCodes.timeout) {
              return reject(new TimeoutError('Timeout error'))
            } else {
              return reject(new DDSError('DDS error'))
            }
          }
        )
      }
    })
  }

  /**
   * Provides information about matched subscriptions.
   *
   * This property returns a JSON array, with each element of the array 
   * containing information about a matched subscription.
   *
   * Currently the only information contained in this JSON object is the 
   * subscription name of the matched subscription. If the matched subscription
   * doesn't have a name, the name for that specific subscription will be null.
   *
   * Note that :class:`Connector` Inputs are automatically assigned a name from 
   * the ``data_reader name`` element in the XML configuration.
   *
   * @type {JSON}
   */
  get matchedSubscriptions () {
    const cStr = ref.alloc('char *')
    const retcode = connectorBinding.api.RTI_Connector_get_matched_subscriptions(
      this.native,
      cStr)
    _checkRetcode(retcode)
    return JSON.parse(_moveCString(cStr.deref()))
  }

  // Deprecated, use clearMembers
  clear_members () { // eslint-disable-line camelcase
    return this.clearMembers()
  }
}

/**
 * Loads a configuration and creates its Inputs and Outputs.
 *
 * .. note::
 *   The :class:`Connector` class inherits from 
 *   `EventEmitter <https://nodejs.org/api/events.html#events_class_eventemitter>`__.
 *   This allows us to support event-based notification for data, using the 
 *   following syntax:
 *
 *   .. code-block:: javascript
 *
 *     connector.on('on_data_available', () => { } )
 *
 *   Please refer to :ref:`Reading data (Input)` for more information.
 *
 * A :class:`Connector` instance loads a configuration file from an XML 
 * document. For example::
 *   const connector = new rti.Connector('MyParticipantLibrary::MyParticipant', 'MyExample.xml')
 *
 * After creating it, the :class:`Connector` object's Inputs can be used to 
 * read data, and the Outputs to write data. The methods 
 * :meth:`Connector.getOutput` and :meth:`Connector.getInput` return an 
 * :class:`Input` and :class:`Output`, respectively.
 *
 * An application can create multiple :class:`Connector` instances for the 
 * same or different configurations.
 */
class Connector extends EventEmitter {
  /**
   * @arg {string} configName The configuration to load. The configName format 
   *   is `LibraryName::ParticipantName`, where LibraryName is the name 
   *   attribute of a ``<domain_participant_library>`` tag, and 
   *   ParticipantName is the name attribute of a ``<domain_participant>`` tag 
   *   within that library.
   * @arg {string} url A URL locating the XML document. It can be a file path 
   *   (e.g., ``/tmp/my_dds_config.xml``) or a string containing the full XML 
   *   document with the following format: ``str://"<dds>...</dds>"``.
   */
  constructor (configName, url) {
    super()
    const options = new _ConnectorOptions()
    options.one_based_sequence_indexing = 0
    options.enable_on_data_event = 1
    this.native = connectorBinding.api.RTI_Connector_new(
      configName,
      url,
      options.ref())
    if (this.native.isNull()) {
      throw new Error('Invalid participant profile, xml path or xml profile')
    }
    this.on('newListener', this.newListenerCallBack)
    this.on('removeListener', this.removeListenerCallBack)
    this.onDataAvailableRun = false
    this.waitSetBusy = false
  }

  /**
   * This method is used internally by the public APIs 
   * :meth:`Connector.close` and 
   * :meth:`Connector.waitForCallbackFinalization`. It should not be used
   * directly by applications.
   *
   * @param {function} resolve The resolve() callback to call once waitSetBusy 
   *   is false.
   * @param {function} reject The reject() callback to call if we timeout, 
   *   or if another error occurs.
   * @param {number} iterations Maximum number of iterations to perform 
   *   before timing out.
   * @param {boolean} cleanup Whether or not the :class:`Connector` object 
   *   should be deleted once the waitset is no longer busy.
   * @private
   */
  closeImpl (resolve, reject, iterations, cleanup) {
    if (iterations-- === 0) {
      // The waitset remained busy throughout all attempts. To avoid an infinite loop,
      // reject the promise.
      reject()
    } else if (this.waitSetBusy) {
      // If the waitset is still in use - check again in 200ms (do this up to _iterations_ times).
      setTimeout(this.closeImpl.bind(this, resolve, reject, iterations, cleanup), 200)
    } else {
      // Only delete the Connector object if cleanup boolean is true. This method
      // is also used by the waitForCallbackFinalization API, and in that case we
      // should not delete anything
      if (cleanup) {
        connectorBinding.api.RTI_Connector_delete(this.native)
        this.native = null
      }
      // Call the resolve() callback of the passed promise
      resolve()
    }
  }

  /**
   * Returns a ``Promise`` that will resolve once the resources used internally
   * by the :class:`Connector` are no longer in use.
   *
   * .. note::
   *   This returned promise will be rejected if there are any listeners 
   *   registered for the ``on_data_available`` event. Ensure that they have 
   *   all been removed before calling this method using 
   *   ``connector.removeAllListeners(on_data_available)``.
   *
   * It is currently only necessary to call this method if you remove all of 
   * the listeners for the ``on_data_available`` event and at some point in the
   * future wish to use the same :class:`Connector` object to get notifications 
   * of new data (via the :meth:`Connector.wait` method, or by re-adding a 
   * listener for the ``on_data_available`` event).
   *
   * This operation does **not** free any resources. It is still necessary to 
   * call :meth:`Connector.close` when the :class:`Connector` is no longer 
   * required.
   *
   * @argument {number} [timeout] Optional parameter to indicate the timeout 
   *   of the operation, in seconds. By default, 10s. If this operation does 
   *   not complete within the specified timeout, the returned Promise will 
   *   be rejected.
   * @returns {Promise} A Promise that will be resolved once the resources 
   *   being used internally by the :class:`Connector` object are no longer 
   *   in use.
   */
  waitForCallbackFinalization (timeout) {
    if (timeout === undefined) {
      timeout = 10
    }
    return new Promise((resolve, reject) => {
      // Internally, we retry every 200ms, so scale the timeout appropriately
      this.closeImpl(resolve, reject, timeout * 5, false)
    })
  }

  /**
   * Frees all the resources created by this :class:`Connector` instance.
   *
   * @argument {number} [timeout] Optional parameter to indicate the timeout 
   *   of the operation, in seconds. By default, 10s. If this operation does 
   *   not complete within the specified timeout, the returned Promise will 
   *   be rejected.
   * @returns {Promise} Which resolves once the :class:`Connector` object has 
   *   been freed. It is only necessary to wait for this promise to resolve 
   *   if you have attached a listener for the ``on_data_available`` event.
   */
  close (timeout) {
    if (timeout === undefined) {
      timeout = 10
    }
    if (this.listenerCount('on_data_available') !== 0) {
      this.removeAllListeners('on_data_available')
    }
    return new Promise((resolve, reject) => {
      // Internally, we retry every 200ms, so scale the timeout appropriately
      this.closeImpl(resolve, reject, timeout * 5, true)
    })
  }

  /**
   * Deprecated, use close()
   * @private
   */
  delete () {
    return this.close()
  }

  /**
   * Returns the :class:`Input` named inputName.
   *
   * ``inputName`` identifies a ``<data_reader>`` tag in the configuration 
   * loaded by the :class:`Connector`. For example::
   *
   *   const connector = new rti.Connector('MyParticipantLibrary::MyParticipant', 'MyExample.xml')
   *   connector.getInput('MySubscriber::MyReader')
   *
   * Loads the Input in this XML:
   *
   * .. code-block:: xml
   *
   *     <domain_participant_library name="MyParticipantLibrary">
   *       <domain_participant name="MyParticipant" domain_ref="MyDomainLibrary::MyDomain">
   *         <subscriber name="MySubscriber">
   *           <data_reader name="MyReader" topic_ref="MyTopic"/>
   *           ...
   *         </subscriber>
   *         ...
   *       </domain_participant>
   *       ...
   *     <domain_participant_library>
   *
   * @param {string} inputName The name of the ``data_reader`` to load, with the 
   *   format `SubscriberName::DataReaderName`.
   * @returns {Input} The Input, if it exists.
   */
  getInput (inputName) {
    return new Input(this, inputName)
  }

  /**
   * Returns the :class:`Output` named outputName.
   *
   * ``outputName`` identifies a ``<data_writer>`` tag in the configuration 
   * loaded by the :class:`Connector`. For example::
   *
   *   const connector = new rti.Connector('MyParticipantLibrary::MyParticipant', 'MyExample.xml')
   *   connector.getOutput('MyPublisher::MyWriter')
   *
   * Loads the Input in this XML:
   *
   * .. code-block:: xml
   *
   *     <domain_participant_library name="MyParticipantLibrary">
   *       <domain_participant name="MyParticipant" domain_ref="MyDomainLibrary::MyDomain">
   *         <publisher name="MyPublisher">
   *           <data_writer name="MyWriter" topic_ref="MyTopic"/>
   *           ...
   *         </publisher>
   *         ...
   *       </domain_participant>
   *       ...
   *     <domain_participant_library>
   *
   * @param {string} outputName The name of the ``data_writer`` to load, with 
   *   the format ``PublisherName::DataWriterName``.
   * @returns {Output} The Output, if it exists.
   */
  getOutput (outputName) {
    return new Output(this, outputName)
  }

  /**
   * Waits for data to be received on any Input.
   *
   * .. note::
   *   This operation is asynchronous.
   *
   * @param {number} timeout The maximum time to wait, in milliseconds. 
   *   By default, infinite.
   * @throws {TimeoutError} :class:`TimeoutError` will be thrown if the 
   *   timeout expires before data is received.
   * @returns {Promise} A ``Promise`` which will be resolved once data 
   *   is available, or rejected once the timeout expires.
   */
  wait (timeout) {
    return new Promise((resolve, reject) => {
      // timeout is defaulted to -1 (infinite) if not supplied
      if (timeout === undefined) {
        timeout = -1
      } else if (!_isNumber(timeout)) {
        throw new TypeError('timeout must be a number')
      }
      if (this.waitSetBusy) {
        throw new Error('Can not concurrently wait on the same Connector object')
      } else {
        this.waitSetBusy = true
        connectorBinding.api.RTI_Connector_wait_for_data.async(
          this.native,
          timeout,
          (err, res) => {
            this.waitSetBusy = false
            if (err) {
              return reject(err)
            } else if (res === _ReturnCodes.ok) {
              return resolve()
            } else if (res === _ReturnCodes.timeout) {
              return reject(new TimeoutError('Timeout error'))
            } else {
              return reject(new DDSError('res: ' + res))
            }
          })
      }
    })
  }

  /**
   * Emits the ``on_data_available`` event when any Inputs within this 
   * :class:`Connector` object receive data.
   *
   * .. note::
   *   This operation is asynchronous
   *
   * This API is used internally to emit the ``on_data_available`` event when 
   * data is received on any of the Inputs contained within this 
   * :class:`Connector` object.
   *
   * The :class:`Connector` class extends EventEmitter, meaning that callbacks 
   * can be registered for specific events using the following syntax:
   *
   * .. code-block:: javascript
   *
   *    function myCallback() {
   *      // Handle the fact that there is new data on one of the inputs
   *    }
   *    connector.on('on_data_available', myCallback)
   *    // ...
   *    connector.off('on_data_available', myCallback)
   *
   * Once the ``on_data_available`` event has fired, either :meth:`Input.read` 
   * or :meth:`Input.take` should be called on the :class:`Input` that has 
   * new data. This will prevent ``on_data_available`` from being fired more 
   * than once for the same data.
   *
   * @private
   */
  onDataAvailable () {
    // Async FFI calls are not cancellable, so we wake up every second to check that
    // this event is still requested
    this.wait(500)
      .then(() => {
        // Ensure that this entity has not been deleted
        if (this.native !== null) {
          // Emit the on_data_available event (envoking the registered callback)
          this.emit('on_data_available')
          // If the listener is still installed, do it all again
          if (this.onDataAvailableRun) {
            this.onDataAvailable()
          }
        }
      })
      .catch((err) => {
        // Since we wake up every 1s, do not treat timeout error as anything
        // significant - just wait again
        if (!(err instanceof TimeoutError)) {
          console.log('Caught error: ' + err)
          // At this point we are in the context of the EventEmitter so do not throw
          // The convention is to emit the 'error' event. If no handlers are
          // installed this will terminate the program.
          this.emit('error', err)
        } else if (this.onDataAvailableRun) {
          this.onDataAvailable()
        }
      })
  }

  // This callback was added for the 'newListener' event, meaning it is triggered
  // just before we add a new callback.
  // Since the onDataAvailable() function above is using an asynchronous function
  // and the :class:`Connector` binding is not thread-safe, we have to ensure it is not
  // called concurrently
  /**
   * @private
   */
  newListenerCallBack (eventName, functionListener) {
    if (eventName === 'on_data_available') {
      if (this.onDataAvailableRun === false) {
        this.onDataAvailableRun = true
        this.onDataAvailable()
      }
    }
  }

  /**
   * @private
   */
  removeListenerCallBack (eventName, functionListener) {
    if (this.listenerCount(eventName) === 0) {
      if (eventName === 'on_data_available' && this.onDataAvailableRun) {
        // Ideally we would cancel the async ffi call here but it is not possible
        this.onDataAvailableRun = false
      }
    }
  }

  /**
   * Allows you to increase the number of :class:`Connector` instances that 
   * can be created.
   *
   * The default value is 1024 (which allows for approximately 8 instances 
   * of :class:`Connector` to be created in a single application). If you need 
   * to create more than 8 instances of :class:`Connector`, you can increase 
   * the value from the default.
   *
   * .. note::
   *   This is a static method. It can only be called before creating a 
   *   :class:`Connector` instance.
   *
   * See `SYSTEM_RESOURCE_LIMITS QoS Policy 
   * <https://community.rti.com/static/documentation/connext-dds/6.0.0/doc/manuals/connext_dds/html_files/RTI_ConnextDDS_CoreLibraries_UsersManual/index.htm#UsersManual/SYSTEM_RESOURCE_LIMITS_QoS.htm>`__
   * in the *RTI Connext DDS Core Libraries User's Manual* for more information.
   *
   * @param {number} value The value for ``max_objects_per_thread``
   */
  static setMaxObjectsPerThread (value) {
    _checkRetcode(connectorBinding.api.RTI_Connector_set_max_objects_per_thread(value))
  }
}

// Export the API
module.exports.Connector = Connector
// Export the binding, so that the customer has access to the library if desired
module.exports.connectorBinding = connectorBinding
// Export the Error types so the customer can handle them explicitly
module.exports.TimeoutError = TimeoutError
module.exports.DDSError = DDSError<|MERGE_RESOLUTION|>--- conflicted
+++ resolved
@@ -1391,9 +1391,6 @@
   }
 
   /**
-<<<<<<< HEAD
-   * Deprecated, use setFromJson.
-=======
    * Retrives the value of this instance as a JSON object.
    *
    * @returns {JSON} The value of this instance as a JSON object.
@@ -1412,7 +1409,6 @@
 
   /**
    * Depreacted, use setFromJson.
->>>>>>> bbf3c676
    *
    * This method is supplied for backwards compatibility.
    * @private
